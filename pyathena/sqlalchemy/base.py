# -*- coding: utf-8 -*-
from __future__ import annotations

import re
from typing import (
    TYPE_CHECKING,
    Any,
    Dict,
    List,
    Mapping,
    MutableMapping,
    Optional,
    Pattern,
    Set,
    Tuple,
    Type,
    Union,
    cast,
)

import botocore
from sqlalchemy import exc, schema, text, types, util
from sqlalchemy.engine import Engine, reflection
from sqlalchemy.engine.default import DefaultDialect
<<<<<<< HEAD
from sqlalchemy.exc import NoSuchTableError, OperationalError
=======
>>>>>>> 3253415b
from sqlalchemy.sql.compiler import (
    ILLEGAL_INITIAL_CHARACTERS,
    DDLCompiler,
    GenericTypeCompiler,
    IdentifierPreparer,
    SQLCompiler,
)

import pyathena
from pyathena.model import (
    AthenaFileFormat,
    AthenaPartitionTransform,
    AthenaRowFormatSerde,
)
from pyathena.sqlalchemy.types import AthenaDate, AthenaTimestamp
from pyathena.sqlalchemy.util import _HashableDict
from pyathena.util import strtobool

if TYPE_CHECKING:
    from types import ModuleType

    from sqlalchemy import (
        URL,
        Cast,
        CheckConstraint,
        ClauseElement,
        Column,
        Connection,
        Dialect,
        ExecutableDDLElement,
        ForeignKeyConstraint,
        FunctionElement,
        GenerativeSelect,
        PoolProxiedConnection,
        PrimaryKeyConstraint,
        Table,
        UniqueConstraint,
    )
    from sqlalchemy.engine.interfaces import (
        ReflectedForeignKeyConstraint,
        ReflectedIndex,
        ReflectedPrimaryKeyConstraint,
        SchemaTranslateMapType,
    )
    from sqlalchemy.sql.base import _DialectArgDict
    from sqlalchemy.sql.ddl import CreateColumn, CreateTable
    from sqlalchemy.sql.schema import SchemaItem

# https://docs.aws.amazon.com/athena/latest/ug/reserved-words.html#list-of-ddl-reserved-words
DDL_RESERVED_WORDS: Set[str] = {
    "ALL",
    "ALTER",
    "AND",
    "ARRAY",
    "AS",
    "AUTHORIZATION",
    "BETWEEN",
    "BIGINT",
    "BINARY",
    "BOOLEAN",
    "BOTH",
    "BY",
    "CASE",
    "CASHE",
    "CAST",
    "CHAR",
    "COLUMN",
    "COMMIT",
    "CONF",
    "CONSTRAINT",
    "CREATE",
    "CROSS",
    "CUBE",
    "CURRENT",
    "CURRENT_DATE",
    "CURRENT_TIMESTAMP",
    "CURSOR",
    "DATABASE",
    "DATE",
    "DAYOFWEEK",
    "DECIMAL",
    "DELETE",
    "DESCRIBE",
    "DISTINCT",
    "DOUBLE",
    "DROP",
    "ELSE",
    "END",
    "EXCHANGE",
    "EXISTS",
    "EXTENDED",
    "EXTERNAL",
    "EXTRACT",
    "FALSE",
    "FETCH",
    "FLOAT",
    "FLOOR",
    "FOLLOWING",
    "FOR",
    "FOREIGN",
    "FROM",
    "FULL",
    "FUNCTION",
    "GRANT",
    "GROUP",
    "GROUPING",
    "HAVING",
    "IF",
    "IMPORT",
    "IN",
    "INNER",
    "INSERT",
    "INT",
    "INTEGER",
    "INTERSECT",
    "INTERVAL",
    "INTO",
    "IS",
    "JOIN",
    "LATERAL",
    "LEFT",
    "LESS",
    "LIKE",
    "LOCAL",
    "MACRO",
    "MAP",
    "MORE",
    "NONE",
    "NOT",
    "NULL",
    "NUMERIC",
    "OF",
    "ON",
    "ONLY",
    "OR",
    "ORDER",
    "OUT",
    "OUTER",
    "OVER",
    "PARTIALSCAN",
    "PARTITION",
    "PERCENT",
    "PRECEDING",
    "PRECISION",
    "PRESERVE",
    "PRIMARY",
    "PROCEDURE",
    "RANGE",
    "READS",
    "REDUCE",
    "REFERENCES",
    "REGEXP",
    "REVOKE",
    "RIGHT",
    "RLIKE",
    "ROLLBACK",
    "ROLLUP",
    "ROW",
    "ROWS",
    "SELECT",
    "SET",
    "SMALLINT",
    "START",
    "TABLE",
    "TABLESAMPLE",
    "THEN",
    "TIME",
    "TIMESTAMP",
    "TO",
    "TRANSFORM",
    "TRIGGER",
    "TRUE",
    "TRUNCATE",
    "UNBOUNDED",
    "UNION",
    "UNIQUEJOIN",
    "UPDATE",
    "USER",
    "USING",
    "UTC_TIMESTAMP",
    "VALUES",
    "VARCHAR",
    "VIEWS",
    "WHEN",
    "WHERE",
    "WINDOW",
    "WITH",
}
# https://docs.aws.amazon.com/athena/latest/ug/reserved-words.html#list-of-reserved-words-sql-select
SELECT_STATEMENT_RESERVED_WORDS: Set[str] = {
    "ALL",
    "ALTER",
    "AND",
    "ARRAY",
    "AS",
    "AUTHORIZATION",
    "BETWEEN",
    "BIGINT",
    "BINARY",
    "BOOLEAN",
    "BOTH",
    "BY",
    "CASE",
    "CASHE",
    "CAST",
    "CHAR",
    "COLUMN",
    "COMMIT",
    "CONF",
    "CONSTRAINT",
    "CREATE",
    "CROSS",
    "CUBE",
    "CURRENT",
    "CURRENT_DATE",
    "CURRENT_TIMESTAMP",
    "CURSOR",
    "DATABASE",
    "DATE",
    "DAYOFWEEK",
    "DECIMAL",
    "DELETE",
    "DESCRIBE",
    "DISTINCT",
    "DOUBLE",
    "DROP",
    "ELSE",
    "END",
    "EXCHANGE",
    "EXISTS",
    "EXTENDED",
    "EXTERNAL",
    "EXTRACT",
    "FALSE",
    "FETCH",
    "FLOAT",
    "FLOOR",
    "FOLLOWING",
    "FOR",
    "FOREIGN",
    "FROM",
    "FULL",
    "FUNCTION",
    "GRANT",
    "GROUP",
    "GROUPING",
    "HAVING",
    "IF",
    "IMPORT",
    "IN",
    "INNER",
    "INSERT",
    "INT",
    "INTEGER",
    "INTERSECT",
    "INTERVAL",
    "INTO",
    "IS",
    "JOIN",
    "LATERAL",
    "LEFT",
    "LESS",
    "LIKE",
    "LOCAL",
    "MACRO",
    "MAP",
    "MORE",
    "NONE",
    "NOT",
    "NULL",
    "NUMERIC",
    "OF",
    "ON",
    "ONLY",
    "OR",
    "ORDER",
    "OUT",
    "OUTER",
    "OVER",
    "PARTIALSCAN",
    "PARTITION",
    "PERCENT",
    "PRECEDING",
    "PRECISION",
    "PRESERVE",
    "PRIMARY",
    "PROCEDURE",
    "RANGE",
    "READS",
    "REDUCE",
    "REFERENCES",
    "REGEXP",
    "REVOKE",
    "RIGHT",
    "RLIKE",
    "ROLLBACK",
    "ROLLUP",
    "ROW",
    "ROWS",
    "SELECT",
    "SET",
    "SMALLINT",
    "START",
    "TABLE",
    "TABLESAMPLE",
    "THEN",
    "TIME",
    "TIMESTAMP",
    "TO",
    "TRANSFORM",
    "TRIGGER",
    "TRUE",
    "TRUNCATE",
    "UNBOUNDED",
    "UNION",
    "UNIQUEJOIN",
    "UPDATE",
    "USER",
    "USING",
    "UTC_TIMESTAMP",
    "VALUES",
    "VARCHAR",
    "VIEWS",
    "WHEN",
    "WHERE",
    "WINDOW",
    "WITH",
}
RESERVED_WORDS: Set[str] = set(sorted(DDL_RESERVED_WORDS | SELECT_STATEMENT_RESERVED_WORDS))

ischema_names: Dict[str, Type[Any]] = {
    "boolean": types.BOOLEAN,
    "float": types.FLOAT,
    "double": types.FLOAT,
    "real": types.FLOAT,
    "tinyint": types.INTEGER,
    "smallint": types.INTEGER,
    "integer": types.INTEGER,
    "int": types.INTEGER,
    "bigint": types.BIGINT,
    "decimal": types.DECIMAL,
    "char": types.CHAR,
    "varchar": types.VARCHAR,
    "string": types.String,
    "date": types.DATE,
    "timestamp": types.TIMESTAMP,
    "binary": types.BINARY,
    "varbinary": types.BINARY,
    "array": types.String,
    "map": types.String,
    "struct": types.String,
    "row": types.String,
    "json": types.String,
}


class AthenaDMLIdentifierPreparer(IdentifierPreparer):
    reserved_words: Set[str] = SELECT_STATEMENT_RESERVED_WORDS


class AthenaDDLIdentifierPreparer(IdentifierPreparer):
    reserved_words = DDL_RESERVED_WORDS
    illegal_initial_characters = ILLEGAL_INITIAL_CHARACTERS.union("_")

    def __init__(
        self,
        dialect: "Dialect",
        initial_quote: str = "`",
        final_quote: Optional[str] = None,
        escape_quote: str = "`",
        quote_case_sensitive_collations: bool = True,
        omit_schema: bool = False,
    ):
        super(AthenaDDLIdentifierPreparer, self).__init__(
            dialect=dialect,
            initial_quote=initial_quote,
            final_quote=final_quote,
            escape_quote=escape_quote,
            quote_case_sensitive_collations=quote_case_sensitive_collations,
            omit_schema=omit_schema,
        )


class AthenaStatementCompiler(SQLCompiler):
    def visit_char_length_func(self, fn: "FunctionElement[Any]", **kw):
        return f"length{self.function_argspec(fn, **kw)}"

    def visit_cast(self, cast: "Cast[Any]", **kwargs):
        if (isinstance(cast.type, types.VARCHAR) and cast.type.length is None) or isinstance(
            cast.type, types.String
        ):
            type_clause = "VARCHAR"
        elif isinstance(cast.type, types.CHAR) and cast.type.length is None:
            type_clause = "CHAR"
        elif isinstance(cast.type, (types.BINARY, types.VARBINARY)):
            type_clause = "VARBINARY"
        else:
            type_clause = cast.typeclause._compiler_dispatch(self, **kwargs)
        return f"CAST({cast.clause._compiler_dispatch(self, **kwargs)} AS {type_clause})"

    def limit_clause(self, select: "GenerativeSelect", **kw):
        text = []
        if select._offset_clause is not None:
            text.append(" OFFSET " + self.process(select._offset_clause, **kw))
        if select._limit_clause is not None:
            text.append(" LIMIT " + self.process(select._limit_clause, **kw))
        return "\n".join(text)


class AthenaTypeCompiler(GenericTypeCompiler):
    def visit_FLOAT(self, type_: Type[Any], **kw) -> str:
        return self.visit_REAL(type_, **kw)

    def visit_REAL(self, type_: Type[Any], **kw) -> str:
        return "DOUBLE"

    def visit_NUMERIC(self, type_: Type[Any], **kw) -> str:
        return self.visit_DECIMAL(type_, **kw)

    def visit_DECIMAL(self, type_: Type[Any], **kw) -> str:
        if type_.precision is None:
            return "DECIMAL"
        elif type_.scale is None:
            return f"DECIMAL({type_.precision})"
        else:
            return f"DECIMAL({type_.precision}, {type_.scale})"

    def visit_INTEGER(self, type_: Type[Any], **kw) -> str:
        return "INTEGER"

    def visit_SMALLINT(self, type_: Type[Any], **kw) -> str:
        return "SMALLINT"

    def visit_BIGINT(self, type_: Type[Any], **kw) -> str:
        return "BIGINT"

    def visit_TIMESTAMP(self, type_: Type[Any], **kw) -> str:
        return "TIMESTAMP"

    def visit_DATETIME(self, type_: Type[Any], **kw) -> str:
        return self.visit_TIMESTAMP(type_, **kw)

    def visit_DATE(self, type_: Type[Any], **kw) -> str:
        return "DATE"

    def visit_TIME(self, type_: Type[Any], **kw) -> str:
        raise exc.CompileError(f"Data type `{type_}` is not supported")

    def visit_CLOB(self, type_: Type[Any], **kw) -> str:
        return self.visit_BINARY(type_, **kw)

    def visit_NCLOB(self, type_: Type[Any], **kw) -> str:
        return self.visit_BINARY(type_, **kw)

    def visit_CHAR(self, type_: Type[Any], **kw) -> str:
        if type_.length:
            return cast(str, self._render_string_type(type_, "CHAR"))
        return "STRING"

    def visit_NCHAR(self, type_: Type[Any], **kw) -> str:
        return self.visit_CHAR(type_, **kw)

    def visit_VARCHAR(self, type_: Type[Any], **kw) -> str:
        if type_.length:
            return cast(str, self._render_string_type(type_, "VARCHAR"))
        return "STRING"

    def visit_NVARCHAR(self, type_: Type[Any], **kw) -> str:
        return self.visit_VARCHAR(type_, **kw)

    def visit_TEXT(self, type_: Type[Any], **kw) -> str:
        return "STRING"

    def visit_BLOB(self, type_: Type[Any], **kw) -> str:
        return self.visit_BINARY(type_, **kw)

    def visit_BINARY(self, type_: Type[Any], **kw) -> str:
        return "BINARY"

    def visit_VARBINARY(self, type_: Type[Any], **kw) -> str:
        return self.visit_BINARY(type_, **kw)

    def visit_BOOLEAN(self, type_: Type[Any], **kw) -> str:
        return "BOOLEAN"

    def visit_string(self, type_, **kw):
        return "STRING"

    def visit_unicode(self, type_, **kw):
        return "STRING"

    def visit_unicode_text(self, type_, **kw):
        return "STRING"


class AthenaDDLCompiler(DDLCompiler):
    @property
    def preparer(self) -> IdentifierPreparer:
        return self._preparer

    @preparer.setter
    def preparer(self, value: IdentifierPreparer):
        pass

    def __init__(
        self,
        dialect: "Dialect",
        statement: "ExecutableDDLElement",
        schema_translate_map: Optional["SchemaTranslateMapType"] = None,
        render_schema_translate: bool = False,
        compile_kwargs: Mapping[str, Any] = util.immutabledict(),
    ):
        self._preparer = AthenaDDLIdentifierPreparer(dialect)
        super(AthenaDDLCompiler, self).__init__(
            dialect=dialect,
            statement=statement,
            render_schema_translate=render_schema_translate,
            schema_translate_map=schema_translate_map,
            compile_kwargs=compile_kwargs,
        )

    def _escape_comment(self, value: str) -> str:
        value = value.replace("\\", "\\\\").replace("'", r"\'")
        # DDL statements raise a KeyError if the placeholders aren't escaped
        if self.dialect.identifier_preparer._double_percents:
            value = value.replace("%", "%%")
        return f"'{value}'"

    def _get_comment_specification(self, comment: str) -> str:
        return f"COMMENT {self._escape_comment(comment)}"

    def _get_bucket_count(
        self, dialect_opts: "_DialectArgDict", connect_opts: Dict[str, Any]
    ) -> Optional[str]:
        if dialect_opts["bucket_count"]:
            bucket_count = dialect_opts["bucket_count"]
        elif connect_opts:
            bucket_count = connect_opts.get("bucket_count")
        else:
            bucket_count = None
        return cast(str, bucket_count) if bucket_count is not None else None

    def _get_file_format(
        self, dialect_opts: "_DialectArgDict", connect_opts: Dict[str, Any]
    ) -> Optional[str]:
        if dialect_opts["file_format"]:
            file_format = dialect_opts["file_format"]
        elif connect_opts:
            file_format = connect_opts.get("file_format")
        else:
            file_format = None
        return cast(Optional[str], file_format)

    def _get_file_format_specification(
        self, dialect_opts: "_DialectArgDict", connect_opts: Dict[str, Any]
    ) -> str:
        file_format = self._get_file_format(dialect_opts, connect_opts)
        text = []
        if file_format:
            text.append(f"STORED AS {file_format}")
        return "\n".join(text)

    def _get_row_format(
        self, dialect_opts: "_DialectArgDict", connect_opts: Dict[str, Any]
    ) -> Optional[str]:
        if dialect_opts["row_format"]:
            row_format = dialect_opts["row_format"]
        elif connect_opts:
            row_format = connect_opts.get("row_format")
        else:
            row_format = None
        return cast(Optional[str], row_format)

    def _get_row_format_specification(
        self, dialect_opts: "_DialectArgDict", connect_opts: Dict[str, Any]
    ) -> str:
        row_format = self._get_row_format(dialect_opts, connect_opts)
        text = []
        if row_format:
            text.append(f"ROW FORMAT {row_format}")
        return "\n".join(text)

    def _get_serde_properties(
        self, dialect_opts: "_DialectArgDict", connect_opts: Dict[str, Any]
    ) -> Optional[str]:
        if dialect_opts["serdeproperties"]:
            serde_properties = dialect_opts["serdeproperties"]
        elif connect_opts:
            serde_properties = connect_opts.get("serdeproperties")
        else:
            serde_properties = None
        return cast(Optional[str], serde_properties)

    def _get_serde_properties_specification(
        self, dialect_opts: "_DialectArgDict", connect_opts: Dict[str, Any]
    ) -> str:
        serde_properties = self._get_serde_properties(dialect_opts, connect_opts)
        text = []
        if serde_properties:
            text.append("WITH SERDEPROPERTIES (")
            if isinstance(serde_properties, dict):
                text.append(",\n".join([f"\t'{k}' = '{v}'" for k, v in serde_properties.items()]))
            else:
                text.append(serde_properties)
            text.append(")")
        return "\n".join(text)

    def _get_table_location(
        self, table, dialect_opts: "_DialectArgDict", connect_opts: Dict[str, Any]
    ) -> Optional[str]:
        if dialect_opts["location"]:
            location = cast(str, dialect_opts["location"])
            location += "/" if not location.endswith("/") else ""
        elif connect_opts:
            base_location = (
                cast(str, connect_opts["location"])
                if "location" in connect_opts
                else cast(str, connect_opts.get("s3_staging_dir"))
            )
            schema = table.schema if table.schema else connect_opts["schema_name"]
            location = f"{base_location}{schema}/{table.name}/"
        else:
            location = None
        return location

    def _get_table_location_specification(
        self, table, dialect_opts: "_DialectArgDict", connect_opts: Dict[str, Any]
    ) -> str:
        location = self._get_table_location(table, dialect_opts, connect_opts)
        text = []
        if location:
            text.append(f"LOCATION '{location}'")
        else:
            if connect_opts:
                raise exc.CompileError(
                    "`location` or `s3_staging_dir` parameter is required "
                    "in the connection string"
                )
            else:
                raise exc.CompileError(
                    "The location of the table should be specified "
                    "by the dialect keyword argument `awsathena_location`"
                )
        return "\n".join(text)

    def _get_table_properties(
        self, dialect_opts: "_DialectArgDict", connect_opts: Dict[str, Any]
    ) -> Optional[Union[Dict[str, str], str]]:
        if dialect_opts["tblproperties"]:
            table_properties = cast(str, dialect_opts["tblproperties"])
        elif connect_opts:
            table_properties = cast(str, connect_opts.get("tblproperties"))
        else:
            table_properties = None
        return table_properties

    def _get_compression(
        self, dialect_opts: "_DialectArgDict", connect_opts: Dict[str, Any]
    ) -> Optional[str]:
        if dialect_opts["compression"]:
            compression = cast(str, dialect_opts["compression"])
        elif connect_opts:
            compression = cast(str, connect_opts.get("compression"))
        else:
            compression = None
        return compression

    def _get_table_properties_specification(
        self, dialect_opts: "_DialectArgDict", connect_opts: Dict[str, Any]
    ) -> str:
        properties = self._get_table_properties(dialect_opts, connect_opts)
        if properties:
            if isinstance(properties, dict):
                table_properties = [",\n".join([f"\t'{k}' = '{v}'" for k, v in properties.items()])]
            else:
                table_properties = [properties]
        else:
            table_properties = []

        compression = self._get_compression(dialect_opts, connect_opts)
        if compression:
            file_format = self._get_file_format(dialect_opts, connect_opts)
            row_format = self._get_row_format(dialect_opts, connect_opts)
            if file_format:
                if file_format == AthenaFileFormat.FILE_FORMAT_PARQUET:
                    table_properties.append(f"\t'parquet.compress' = '{compression}'")
                elif file_format == AthenaFileFormat.FILE_FORMAT_ORC:
                    table_properties.append(f"\t'orc.compress' = '{compression}'")
                else:
                    table_properties.append(f"\t'write.compress' = '{compression}'")
            elif row_format:
                if AthenaRowFormatSerde.is_parquet(row_format):
                    table_properties.append(f"\t'parquet.compress' = '{compression}'")
                elif AthenaRowFormatSerde.is_orc(row_format):
                    table_properties.append(f"\t'orc.compress' = '{compression}'")
                else:
                    table_properties.append(f"\t'write.compress' = '{compression}'")

        text = []
        if table_properties:
            text.append("TBLPROPERTIES (")
            text.append(",\n".join(table_properties))
            text.append(")")
        return "\n".join(text)

    def get_column_specification(self, column: "Column[Any]", **kwargs) -> str:
        if isinstance(column.type, (types.Integer, types.INTEGER, types.INT)):
            # https://docs.aws.amazon.com/athena/latest/ug/create-table.html
            # In Data Definition Language (DDL) queries like CREATE TABLE,
            # use the int keyword to represent an integer
            type_ = "INT"
        else:
            type_ = self.dialect.type_compiler.process(column.type, type_expression=column)
        text = [f"{self.preparer.format_column(column)} {type_}"]
        if column.comment:
            text.append(f"{self._get_comment_specification(column.comment)}")
        return " ".join(text)

    def visit_check_constraint(self, constraint: "CheckConstraint", **kw) -> Optional[str]:
        return None

    def visit_column_check_constraint(self, constraint: "CheckConstraint", **kw) -> Optional[str]:
        return None

    def visit_foreign_key_constraint(
        self, constraint: "ForeignKeyConstraint", **kw
    ) -> Optional[str]:
        return None

    def visit_primary_key_constraint(
        self, constraint: "PrimaryKeyConstraint", **kw
    ) -> Optional[str]:
        return None

    def visit_unique_constraint(self, constraint: "UniqueConstraint", **kw) -> Optional[str]:
        return None

    def _get_connect_option_partitions(self, connect_opts: Dict[str, Any]) -> List[str]:
        if connect_opts:
            partition = cast(str, connect_opts.get("partition"))
            partitions = partition.split(",") if partition else []
        else:
            partitions = []
        return partitions

    def _get_connect_option_buckets(self, connect_opts: Dict[str, Any]) -> List[str]:
        if connect_opts:
            bucket = cast(str, connect_opts.get("cluster"))
            buckets = bucket.split(",") if bucket else []
        else:
            buckets = []
        return buckets

    def _prepared_partitions(self, column):
        # https://docs.aws.amazon.com/athena/latest/ug/querying-iceberg-creating-tables.html#querying-iceberg-partitioning
        column_dialect_opts = column.dialect_options["awsathena"]
        partition_transform = column_dialect_opts["partition_transform"]

        column_name = self.preparer.format_column(column)
        transform_column = None

        partitions = []

        if partition_transform:
            if AthenaPartitionTransform.is_valid(partition_transform):
                if partition_transform == AthenaPartitionTransform.PARTITION_TRANSFORM_BUCKET:
                    bucket_count = column_dialect_opts["partition_transform_bucket_count"]
                    if bucket_count:
                        transform_column = f"{bucket_count}, {column_name}"
                elif partition_transform == AthenaPartitionTransform.PARTITION_TRANSFORM_TRUNCATE:
                    truncate_length = column_dialect_opts["partition_transform_truncate_length"]
                    if truncate_length:
                        transform_column = f"{truncate_length}, {column_name}"
                else:
                    transform_column = column_name

                if transform_column:
                    partitions.append(f"\t{partition_transform}({transform_column})")
        else:
            partitions.append(f"\t{column_name}")

        return partitions

    def _prepared_columns(
        self, table, is_iceberg, create_columns: List["CreateColumn"], connect_opts: Dict[str, Any]
    ) -> Tuple[List[str], List[str], List[str]]:
        columns, partitions, buckets = [], [], []
        conn_partitions = self._get_connect_option_partitions(connect_opts)
        conn_buckets = self._get_connect_option_buckets(connect_opts)
        for create_column in create_columns:
            column = create_column.element
            column_dialect_opts = column.dialect_options["awsathena"]
            try:
                processed = self.process(create_column)
                if processed is not None:
                    if (
                        column_dialect_opts["partition"]
                        or column.name in conn_partitions
                        or f"{table.name}.{column.name}" in conn_partitions
                    ):
                        # https://docs.aws.amazon.com/athena/latest/ug/querying-iceberg-creating-tables.html#querying-iceberg-partitioning
                        if is_iceberg:
                            partitions.extend(self._prepared_partitions(column=column))
                            columns.append(f"\t{processed}")
                        else:
                            partitions.append(f"\t{processed}")
                    else:
                        columns.append(f"\t{processed}")
                    if (
                        column_dialect_opts["cluster"]
                        or column.name in conn_buckets
                        or f"{table.name}.{column.name}" in conn_buckets
                    ):
                        buckets.append(f"\t{self.preparer.format_column(column)}")
            except exc.CompileError as e:
                raise exc.CompileError(
                    f"(in table '{table.description}', column '{column.name}'): {e.args[0]}"
                ) from e
        return columns, partitions, buckets

    def visit_create_table(self, create: "CreateTable", **kwargs) -> str:
        table = create.element
        dialect_opts = table.dialect_options["awsathena"]
        dialect = cast(AthenaDialect, self.dialect)
        connect_opts = dialect._connect_options

        table_properties = self._get_table_properties_specification(
            dialect_opts, connect_opts
        ).lower()
        is_iceberg = False
        if ("table_type" in table_properties) and ("iceberg" in table_properties):
            is_iceberg = True

        if is_iceberg:
            # https://docs.aws.amazon.com/athena/latest/ug/querying-iceberg-creating-tables.html
            text = ["\nCREATE TABLE"]
        else:
            text = ["\nCREATE EXTERNAL TABLE"]

        if create.if_not_exists:
            text.append("IF NOT EXISTS")
        text.append(self.preparer.format_table(table))
        text.append("(")
        text = [" ".join(text)]

        columns, partitions, buckets = self._prepared_columns(
            table, is_iceberg, create.columns, connect_opts
        )
        text.append(",\n".join(columns))
        text.append(")")

        if table.comment:
            text.append(self._get_comment_specification(table.comment))

        if partitions:
            text.append("PARTITIONED BY (")
            text.append(",\n".join(partitions))
            text.append(")")

        bucket_count = self._get_bucket_count(dialect_opts, connect_opts)
        if buckets and bucket_count:
            text.append("CLUSTERED BY (")
            text.append(",\n".join(buckets))
            text.append(f") INTO {bucket_count} BUCKETS")

        text.append(f"{self.post_create_table(table)}\n")
        return "\n".join(text)

    def post_create_table(self, table: "Table") -> str:
        dialect_opts: "_DialectArgDict" = table.dialect_options["awsathena"]
        dialect = cast(AthenaDialect, self.dialect)
        connect_opts = dialect._connect_options
        text = [
            self._get_row_format_specification(dialect_opts, connect_opts),
            self._get_serde_properties_specification(dialect_opts, connect_opts),
            self._get_file_format_specification(dialect_opts, connect_opts),
            self._get_table_location_specification(table, dialect_opts, connect_opts),
            self._get_table_properties_specification(dialect_opts, connect_opts),
        ]
        return "\n".join([t for t in text if t])


class AthenaDialect(DefaultDialect):
    name: str = "awsathena"
    preparer: Type[IdentifierPreparer] = AthenaDMLIdentifierPreparer
    statement_compiler: Type[SQLCompiler] = AthenaStatementCompiler
    ddl_compiler: Type[DDLCompiler] = AthenaDDLCompiler
    type_compiler: Type[GenericTypeCompiler] = AthenaTypeCompiler
    default_paramstyle: str = pyathena.paramstyle
    cte_follows_insert: bool = True
    supports_alter: bool = False
    supports_pk_autoincrement: Optional[bool] = False
    supports_default_values: bool = False
    supports_empty_insert: bool = False
    supports_multivalues_insert: bool = True
    supports_native_decimal: bool = True
    supports_native_boolean: bool = True
    supports_unicode_statements: Optional[bool] = True
    supports_unicode_binds: Optional[bool] = True
    supports_statement_cache: bool = True
    returns_unicode_strings: Optional[bool] = True
    description_encoding: Optional[bool] = None
    postfetch_lastrowid: bool = False
    construct_arguments: Optional[
        List[Tuple[Type[Union["SchemaItem", "ClauseElement"]], Mapping[str, Any]]]
    ] = [
        (
            schema.Table,
            {
                "location": None,
                "compression": None,
                "row_format": None,
                "file_format": None,
                "serdeproperties": None,
                "tblproperties": None,
                "bucket_count": None,
            },
        ),
        (
            schema.Column,
            {
                "partition": False,
                "partition_transform": None,
                "partition_transform_bucket_count": None,
                "partition_transform_truncate_length": None,
                "cluster": False,
            },
        ),
    ]

    colspecs = {
        types.DATE: AthenaDate,
        types.DATETIME: AthenaTimestamp,
        types.TIMESTAMP: AthenaTimestamp,
    }

    ischema_names: Dict[str, Type[Any]] = ischema_names

    _connect_options: Dict[str, Any] = dict()  # type: ignore
    _pattern_column_type: Pattern[str] = re.compile(r"^([a-zA-Z]+)(?:$|[\(|<](.+)[\)|>]$)")

    @classmethod
    def import_dbapi(cls) -> "ModuleType":
        return pyathena

    @classmethod
    def dbapi(cls) -> "ModuleType":  # type: ignore
        return pyathena

    def _raw_connection(self, connection: Union[Engine, "Connection"]) -> "PoolProxiedConnection":
        if isinstance(connection, Engine):
            return connection.raw_connection()
        return connection.connection

    def create_connect_args(self, url: "URL") -> Tuple[Tuple[str], MutableMapping[str, Any]]:
        # Connection string format:
        #   awsathena+rest://
        #   {aws_access_key_id}:{aws_secret_access_key}@athena.{region_name}.amazonaws.com:443/
        #   {schema_name}?s3_staging_dir={s3_staging_dir}&...
        self._connect_options = self._create_connect_args(url)
        return cast(Tuple[str], tuple()), self._connect_options

    def _create_connect_args(self, url: "URL") -> Dict[str, Any]:
        opts: Dict[str, Any] = {
            "aws_access_key_id": url.username if url.username else None,
            "aws_secret_access_key": url.password if url.password else None,
            "region_name": re.sub(
                r"^athena\.([a-z0-9-]+)\.amazonaws\.(com|com.cn)$", r"\1", url.host
            )
            if url.host
            else None,
            "schema_name": url.database if url.database else "default",
        }
        opts.update(url.query)
        if "verify" in opts:
            verify = opts["verify"]
            try:
                verify = bool(strtobool(verify))
            except ValueError:
                # Probably a file name of the CA cert bundle to use
                pass
            opts.update({"verify": verify})
        if "duration_seconds" in opts:
            opts.update({"duration_seconds": int(opts["duration_seconds"])})
        if "poll_interval" in opts:
            opts.update({"poll_interval": float(opts["poll_interval"])})
        if "kill_on_interrupt" in opts:
            opts.update({"kill_on_interrupt": bool(strtobool(opts["kill_on_interrupt"]))})
        return opts

    @reflection.cache
    def _get_schemas(self, connection, **kw):
        raw_connection = self._raw_connection(connection)
        catalog = raw_connection.catalog_name  # type: ignore
        with raw_connection.driver_connection.cursor() as cursor:  # type: ignore
            try:
                return cursor.list_databases(catalog)
            except pyathena.error.OperationalError as e:
                cause = e.__cause__
                if (
                    isinstance(cause, botocore.exceptions.ClientError)
                    and cause.response["Error"]["Code"] == "InvalidRequestException"
                ):
                    return []
                raise

    @reflection.cache
    def _get_table(self, connection, table_name: str, schema: Optional[str] = None, **kw):
        raw_connection = self._raw_connection(connection)
        schema = schema if schema else raw_connection.schema_name  # type: ignore
        with raw_connection.driver_connection.cursor() as cursor:  # type: ignore
            try:
                return cursor.get_table_metadata(table_name, schema_name=schema, logging_=False)
            except pyathena.error.OperationalError as e:
                cause = e.__cause__
                if (
                    isinstance(cause, botocore.exceptions.ClientError)
                    and cause.response["Error"]["Code"] == "MetadataException"
                ):
                    raise exc.NoSuchTableError(table_name) from e
                raise

    @reflection.cache
    def _get_tables(self, connection, schema: Optional[str] = None, **kw):
        raw_connection = self._raw_connection(connection)
        schema = schema if schema else raw_connection.schema_name  # type: ignore
        with raw_connection.driver_connection.cursor() as cursor:  # type: ignore
            return cursor.list_table_metadata(schema_name=schema)

    def get_schema_names(self, connection, **kw):
        schemas = self._get_schemas(connection, **kw)
        return [s.name for s in schemas]

    def get_table_names(self, connection: "Connection", schema: Optional[str] = None, **kw):
        # Tables created by Athena are always classified as `EXTERNAL_TABLE`,
        # but Athena can also query tables classified as `MANAGED_TABLE`.
        # Managed Tables are created by default when creating tables via Spark when
        # Glue has been enabled as the Hive Metastore for Elastic Map Reduce (EMR) clusters.
        # With Athena Federation, tables in the database that are connected to Athena via lambda
        # function, is classified as `EXTERNAL` and fully queryable
        tables = self._get_tables(connection, schema, **kw)
        return [
            t.name
            for t in tables
            if t.table_type in ["EXTERNAL_TABLE", "MANAGED_TABLE", "EXTERNAL"]
        ]

    def get_view_names(self, connection: "Connection", schema: Optional[str] = None, **kw):
        tables = self._get_tables(connection, schema, **kw)
        return [t.name for t in tables if t.table_type == "VIRTUAL_VIEW"]

    def get_table_comment(
        self, connection: "Connection", table_name: str, schema: Optional[str] = None, **kw
    ):
        metadata = self._get_table(connection, table_name, schema=schema, **kw)
        return {"text": metadata.comment}

    def get_table_options(
        self, connection: "Connection", table_name: str, schema: Optional[str] = None, **kw
    ):
        metadata = self._get_table(connection, table_name, schema=schema, **kw)
        # TODO The metadata retrieved from the API does not seem to include bucketing information.
        return {
            "awsathena_location": metadata.location,
            "awsathena_compression": metadata.compression,
            "awsathena_row_format": metadata.row_format,
            "awsathena_file_format": metadata.file_format,
            "awsathena_serdeproperties": _HashableDict(metadata.serde_properties),
            "awsathena_tblproperties": _HashableDict(metadata.table_properties),
        }

    def has_table(
        self, connection: "Connection", table_name: str, schema: Optional[str] = None, **kw
    ):
        try:
            columns = self.get_columns(connection, table_name, schema)
            return True if columns else False
        except exc.NoSuchTableError:
            return False

    @reflection.cache
    def get_view_definition(self, connection, view_name: str, schema: str, **kw):
        query = f"""SHOW CREATE VIEW "{schema}"."{view_name}";"""

        try:
            res = connection.scalars(text(query))
        except OperationalError as e:
            raise exc.NoSuchTableError(f"{schema}.{view_name}" if schema else view_name) from e
        else:
            return res

    @reflection.cache
    def get_columns(
        self, connection: "Connection", table_name: str, schema: Optional[str] = None, **kw
    ):
        metadata = self._get_table(connection, table_name, schema=schema, **kw)
        columns = [
            {
                "name": c.name,
                "type": self._get_column_type(c.type),
                "nullable": True,
                "default": None,
                "autoincrement": False,
                "comment": c.comment,
                "dialect_options": {"awsathena_partition": None},
            }
            for c in metadata.columns
        ]
        columns += [
            {
                "name": c.name,
                "type": self._get_column_type(c.type),
                "nullable": True,
                "default": None,
                "autoincrement": False,
                "comment": c.comment,
                "dialect_options": {"awsathena_partition": True},
            }
            for c in metadata.partition_keys
        ]
        return columns

    def _get_column_type(self, type_: str):
        match = self._pattern_column_type.match(type_)
        if match:
            name = match.group(1).lower()
            length = match.group(2)
        else:
            name = type_.lower()
            length = None

        if name in self.ischema_names:
            col_type = self.ischema_names[name]
        else:
            util.warn(f"Did not recognize type '{type_}'")
            col_type = types.NullType

        args = []
        if length:
            if col_type is types.DECIMAL:
                precision, scale = length.split(",")
                args = [int(precision), int(scale)]
            elif col_type is types.CHAR or col_type is types.VARCHAR:
                args = [int(length)]

        return col_type(*args)

    def get_foreign_keys(
        self, connection: "Connection", table_name: str, schema: Optional[str] = None, **kw
    ) -> List["ReflectedForeignKeyConstraint"]:
        # Athena has no support for foreign keys.
        return []  # pragma: no cover

    def get_pk_constraint(
        self, connection: "Connection", table_name: str, schema: Optional[str] = None, **kw
    ) -> "ReflectedPrimaryKeyConstraint":
        # Athena has no support for primary keys.
        return {"name": None, "constrained_columns": []}  # pragma: no cover

    def get_indexes(
        self, connection: "Connection", table_name: str, schema: Optional[str] = None, **kw
    ) -> List["ReflectedIndex"]:
        # Athena has no support for indexes.
        return []  # pragma: no cover

    def do_rollback(self, dbapi_connection: "PoolProxiedConnection") -> None:
        # No transactions for Athena
        pass  # pragma: no cover

    def _check_unicode_returns(
        self, connection: "Connection", additional_tests: Optional[List[Any]] = None
    ) -> bool:
        # Requests gives back Unicode strings
        return True  # pragma: no cover

    def _check_unicode_description(self, connection: "Connection") -> bool:
        # Requests gives back Unicode strings
        return True  # pragma: no cover<|MERGE_RESOLUTION|>--- conflicted
+++ resolved
@@ -22,10 +22,6 @@
 from sqlalchemy import exc, schema, text, types, util
 from sqlalchemy.engine import Engine, reflection
 from sqlalchemy.engine.default import DefaultDialect
-<<<<<<< HEAD
-from sqlalchemy.exc import NoSuchTableError, OperationalError
-=======
->>>>>>> 3253415b
 from sqlalchemy.sql.compiler import (
     ILLEGAL_INITIAL_CHARACTERS,
     DDLCompiler,
@@ -1112,7 +1108,7 @@
 
         try:
             res = connection.scalars(text(query))
-        except OperationalError as e:
+        except exc.OperationalError as e:
             raise exc.NoSuchTableError(f"{schema}.{view_name}" if schema else view_name) from e
         else:
             return res
